use std::{collections::BTreeMap, fmt};

use datadog_grok::{
    parse_grok,
    parse_grok_rules::{self, GrokRule},
};
<<<<<<< HEAD
use std::collections::BTreeMap;
use std::fmt;
use vrl::diagnostic::{Label, Span};
use vrl::prelude::*;
=======
use vrl::{
    diagnostic::{Label, Span},
    prelude::*,
};
>>>>>>> 9040efc0

#[derive(Debug)]
pub enum Error {
    InvalidGrokPattern(datadog_grok::parse_grok_rules::Error),
}

impl fmt::Display for Error {
    fn fmt(&self, f: &mut fmt::Formatter<'_>) -> fmt::Result {
        match self {
            Error::InvalidGrokPattern(err) => write!(f, "{}", err.to_string()),
        }
    }
}

impl std::error::Error for Error {}

impl DiagnosticError for Error {
    fn code(&self) -> usize {
        109
    }

    fn labels(&self) -> Vec<Label> {
        match self {
            Error::InvalidGrokPattern(err) => {
                vec![Label::primary(
                    format!("grok pattern error: {}", err.to_string()),
                    Span::default(),
                )]
            }
        }
    }
}

#[derive(Clone, Copy, Debug)]
pub struct ParseGroks;

impl Function for ParseGroks {
    fn identifier(&self) -> &'static str {
        "parse_groks"
    }

    fn parameters(&self) -> &'static [Parameter] {
        &[
            Parameter {
                keyword: "value",
                kind: kind::BYTES,
                required: true,
            },
            Parameter {
                keyword: "patterns",
                kind: kind::ARRAY,
                required: true,
            },
            Parameter {
                keyword: "remove_empty",
                kind: kind::BOOLEAN,
                required: false,
            },
            Parameter {
                keyword: "aliases",
                kind: kind::OBJECT,
                required: false,
            },
        ]
    }

    fn examples(&self) -> &'static [Example] {
        &[Example {
            title: "parse grok pattern",
            source: indoc! {r#"
                parse_groks!(
                    "2020-10-02T23:22:12.223222Z info hello world",
                    patterns: [
                        "%{common_prefix} %{_status} %{_message}",
                        "%{common_prefix} %{_message}"
                    ],
                    aliases: {
                        "common_prefix": "%{_timestamp} %{_loglevel}",
                        "_timestamp": "%{TIMESTAMP_ISO8601:timestamp}",
                        "_loglevel": "%{LOGLEVEL:level}",
                        "_status": "%{POSINT:status}",
                        "_message": "%{GREEDYDATA:message}"
                    })
            "#},
            result: Ok(indoc! {r#"
                {
                    "timestamp": "2020-10-02T23:22:12.223222Z",
                    "level": "info",
                    "message": "hello world"
                }
            "#}),
        }]
    }

    fn compile_argument(
        &self,
        args: &[(&'static str, Option<FunctionArgument>)],
        name: &str,
        expr: &expression::Expr,
    ) -> Option<Box<dyn std::any::Any + Send + Sync>> {
        if name == "patterns" {
            let aliases: Option<&FunctionArgument> = args.iter().find_map(|(name, arg)| {
                if *name == "aliases" {
                    arg.as_ref()
                } else {
                    None
                }
            });

            let patterns = expr.as_value().unwrap();
            let patterns = patterns
                .try_array()
                .unwrap()
                .into_iter()
                .map(|value| {
                    let pattern = value
                        .try_bytes_utf8_lossy()
                        .expect("grok pattern not bytes")
                        .into_owned();
                    Ok(pattern)
                })
                .collect::<std::result::Result<Vec<String>, vrl::function::Error>>()
                .unwrap();

            let aliases = aliases
                .map(|aliases| {
                    aliases
                        .to_value()
                        .unwrap()
                        .try_object()
                        .unwrap()
                        .into_iter()
                        .map(|(key, expr)| {
                            let alias = expr
                                .try_bytes_utf8_lossy()
                                .expect("should be a string")
                                .into_owned();
                            Ok((key, alias))
                        })
                    .collect::<std::result::Result<BTreeMap<String, String>, vrl::function::Error>>().unwrap()
                })
                .unwrap_or_default();

            // we use a datadog library here because it is a superset of grok
            let grok_rules = parse_grok_rules::parse_grok_rules(&patterns, aliases)
                .map_err(|e| Box::new(Error::InvalidGrokPattern(e)) as Box<dyn DiagnosticError>)
                .unwrap();

            Some(Box::new(grok_rules) as _)
        } else {
            None
        }
    }

    fn call(
        &self,
        _ctx: &mut Context,
        args: &mut VmArgumentList,
    ) -> std::result::Result<Value, ExpressionError> {
        let value = args.required("value");
        let bytes = value.try_bytes_utf8_lossy()?;

        let remove_empty = args
            .optional("remove_empty")
            .map(|v| v.as_boolean().unwrap_or(false))
            .unwrap_or(false);

        let grok_rules = args
            .required_any("patterns")
            .downcast_ref::<Vec<GrokRule>>()
            .unwrap();

        let v = parse_grok::parse_grok(bytes.as_ref(), grok_rules, remove_empty)
            .map_err(|e| format!("unable to parse grok: {}", e.to_string()))?;

        Ok(v)
    }

    fn compile(
        &self,
        _state: &state::Compiler,
        _ctx: &FunctionCompileContext,
        mut arguments: ArgumentList,
    ) -> Compiled {
        let value = arguments.required("value");

        let patterns = arguments
            .required_array("patterns")?
            .into_iter()
            .map(|expr| {
                let pattern = expr
                    .as_value()
                    .ok_or(vrl::function::Error::ExpectedStaticExpression {
                        keyword: "patterns",
                        expr,
                    })?
                    .try_bytes_utf8_lossy()
                    .expect("grok pattern not bytes")
                    .into_owned();
                Ok(pattern)
            })
            .collect::<std::result::Result<Vec<String>, vrl::function::Error>>()?;

        let aliases = arguments
            .optional_object("aliases")?
            .unwrap_or_default()
            .into_iter()
            .map(|(key, expr)| {
                let alias = expr
                    .as_value()
                    .ok_or(vrl::function::Error::ExpectedStaticExpression {
                        keyword: "aliases",
                        expr,
                    })
                    .map(|e| {
                        e.try_bytes_utf8_lossy()
                            .expect("should be a string")
                            .into_owned()
                    })?;
                Ok((key, alias))
            })
            .collect::<std::result::Result<BTreeMap<String, String>, vrl::function::Error>>()?;

        // we use a datadog library here because it is a superset of grok
        let grok_rules = parse_grok_rules::parse_grok_rules(&patterns, aliases)
            .map_err(|e| Box::new(Error::InvalidGrokPattern(e)) as Box<dyn DiagnosticError>)?;

        let remove_empty = arguments
            .optional("remove_empty")
            .unwrap_or_else(|| expr!(false));

        Ok(Box::new(ParseGrokFn {
            value,
            grok_rules,
            remove_empty,
        }))
    }
}

#[derive(Clone, Debug)]
struct ParseGrokFn {
    value: Box<dyn Expression>,
    grok_rules: Vec<GrokRule>,
    remove_empty: Box<dyn Expression>,
}

impl Expression for ParseGrokFn {
    fn resolve(&self, ctx: &mut Context) -> Resolved {
        let value = self.value.resolve(ctx)?;
        let bytes = value.try_bytes_utf8_lossy()?;
        let remove_empty = self.remove_empty.resolve(ctx)?.try_boolean()?;

        let v = parse_grok::parse_grok(bytes.as_ref(), &self.grok_rules, remove_empty)
            .map_err(|e| format!("unable to parse grok: {}", e.to_string()))?;

        Ok(v)
    }

    fn type_def(&self, _: &state::Compiler) -> TypeDef {
        TypeDef::new().fallible().object::<(), Kind>(map! {
            (): Kind::all(),
        })
    }
}

#[cfg(test)]
mod test {
    use shared::btreemap;

    use super::*;

    test_function![
        parse_grok => ParseGroks;

        invalid_grok {
            args: func_args![ value: "foo",
                              patterns: vec!["%{NOG}"]],
            want: Err("failed to parse grok expression '^%{NOG}$': The given pattern definition name \"NOG\" could not be found in the definition map"),
            tdef: TypeDef::new().fallible().object::<(), Kind>(map! {
                (): Kind::all(),
            }),
        }

        error {
            args: func_args![ value: "an ungrokkable message",
                              patterns: vec!["%{TIMESTAMP_ISO8601:timestamp} %{LOGLEVEL:level} %{GREEDYDATA:message}"]],
            want: Err("unable to parse grok: value does not match any rule"),
            tdef: TypeDef::new().fallible().object::<(), Kind>(map! {
                (): Kind::all(),
            }),
        }

        error2 {
            args: func_args![ value: "2020-10-02T23:22:12.223222Z an ungrokkable message",
                              patterns: vec!["%{TIMESTAMP_ISO8601:timestamp} %{LOGLEVEL:level} %{GREEDYDATA:message}"]],
            want: Err("unable to parse grok: value does not match any rule"),
            tdef: TypeDef::new().fallible().object::<(), Kind>(map! {
                (): Kind::all(),
            }),
        }

        parsed {
            args: func_args![ value: "2020-10-02T23:22:12.223222Z info Hello world",
                              patterns: vec!["%{TIMESTAMP_ISO8601:timestamp} %{LOGLEVEL:level} %{GREEDYDATA:message}"]],
            want: Ok(Value::from(btreemap! {
                "timestamp" => "2020-10-02T23:22:12.223222Z",
                "level" => "info",
                "message" => "Hello world",
            })),
            tdef: TypeDef::new().fallible().object::<(), Kind>(map! {
                (): Kind::all(),
            }),
        }

        parsed2 {
            args: func_args![ value: "2020-10-02T23:22:12.223222Z",
                              patterns: vec!["(%{TIMESTAMP_ISO8601:timestamp}|%{LOGLEVEL:level})"]],
            want: Ok(Value::from(btreemap! {
                "timestamp" => "2020-10-02T23:22:12.223222Z",
                "level" => "",
            })),
            tdef: TypeDef::new().fallible().object::<(), Kind>(map! {
                (): Kind::all(),
            }),
        }

        remove_empty {
            args: func_args![ value: "2020-10-02T23:22:12.223222Z",
                              patterns: vec!["(%{TIMESTAMP_ISO8601:timestamp}|%{LOGLEVEL:level})"],
                              remove_empty: true,
            ],
            want: Ok(Value::from(
                btreemap! { "timestamp" => "2020-10-02T23:22:12.223222Z" },
            )),
            tdef: TypeDef::new().fallible().object::<(), Kind>(map! {
                (): Kind::all(),
            }),
        }

        multiple_patterns_and_aliases_first_pattern_matches {
            args: func_args![
                value: r##"2020-10-02T23:22:12.223222Z info 200 hello world"##,
                patterns: Value::Array(vec![
                    "%{common_prefix} %{_status} %{_message}".into(),
                    "%{common_prefix} %{_message}".into(),
                    ]),
                aliases: value!({
                    "common_prefix": "%{_timestamp} %{_loglevel}",
                    "_timestamp": "%{TIMESTAMP_ISO8601:timestamp}",
                    "_loglevel": "%{LOGLEVEL:level}",
                    "_status": "%{POSINT:status}",
                    "_message": "%{GREEDYDATA:message}"
                })
            ],
            want: Ok(Value::from(btreemap! {
                "timestamp" => "2020-10-02T23:22:12.223222Z",
                "level" => "info",
                "status" => "200",
                "message" => "hello world"
            })),
            tdef: TypeDef::new().fallible().object::<(), Kind>(map! {
                (): Kind::all(),
            }),
        }

        multiple_patterns_and_aliases_second_pattern_matches {
            args: func_args![
                value: r##"2020-10-02T23:22:12.223222Z info hello world"##,
                patterns: Value::Array(vec![
                    "%{common_prefix} %{_status} %{_message}".into(),
                    "%{common_prefix} %{_message}".into(),
                    ]),
                aliases: value!({
                    "common_prefix": "%{_timestamp} %{_loglevel}",
                    "_timestamp": "%{TIMESTAMP_ISO8601:timestamp}",
                    "_loglevel": "%{LOGLEVEL:level}",
                    "_status": "%{POSINT:status}",
                    "_message": "%{GREEDYDATA:message}"
                })
            ],
            want: Ok(Value::from(btreemap! {
                "timestamp" => "2020-10-02T23:22:12.223222Z",
                "level" => "info",
                "message" => "hello world"
            })),
            tdef: TypeDef::new().fallible().object::<(), Kind>(map! {
                (): Kind::all(),
            }),
        }

        datadog_nginx {
            args: func_args![
                value: r##"127.0.0.1 - frank [13/Jul/2016:10:55:36] "GET /apache_pb.gif HTTP/1.0" 200 2326 0.202 "http://www.perdu.com/" "Mozilla/5.0 (X11; Linux x86_64) AppleWebKit/537.36 (KHTML, like Gecko) Chrome/55.0.2883.87 Safari/537.36" "-""##,
                patterns: Value::Array(vec![
                    r#"%{access_common}"#.into(),
                    r#"%{access_common} (%{number:duration:scale(1000000000)} )?"%{_referer}" "%{_user_agent}"( "%{_x_forwarded_for}")?.*"#.into(),
                    ]),
                aliases: value!({
                    "access_common": r#"%{_client_ip} %{_ident} %{_auth} \[%{_date_access}\] "(?>%{_method} |)%{_url}(?> %{_version}|)" %{_status_code} (?>%{_bytes_written}|-)"#,
                    "_auth": r#"%{notSpace:http.auth:nullIf("-")}"#,
                    "_bytes_written": r#"%{integer:network.bytes_written}"#,
                    "_client_ip": r#"%{ipOrHost:network.client.ip}"#,
                    "_version": r#"HTTP\/%{regex("\\d+\\.\\d+"):http.version}"#,
                    "_url": r#"%{notSpace:http.url}"#,
                    "_ident": r#"%{notSpace:http.ident}"#,
                    "_user_agent": r#"%{regex("[^\\\"]*"):http.useragent}"#,
                    "_referer": r#"%{notSpace:http.referer}"#,
                    "_status_code": r#"%{integer:http.status_code}"#,
                    "_method": r#"%{word:http.method}"#,
                    "_date_access": r#"%{notSpace:date_access}"#,
                    "_x_forwarded_for": r#"%{regex("[^\\\"]*"):http._x_forwarded_for:nullIf("-")}"#
                })
            ],
            want: Ok(Value::Object(btreemap! {
                "date_access" => "13/Jul/2016:10:55:36",
                "duration" => 202000000.0,
                "http" => btreemap! {
                    "auth" => "frank",
                    "ident" => "-",
                    "method" => "GET",
                    "status_code" => 200,
                    "url" => "/apache_pb.gif",
                    "version" => "1.0",
                    "referer" => "http://www.perdu.com/",
                    "useragent" => "Mozilla/5.0 (X11; Linux x86_64) AppleWebKit/537.36 (KHTML, like Gecko) Chrome/55.0.2883.87 Safari/537.36",
                    "_x_forwarded_for" => Value::Null,
                },
                "network" => btreemap! {
                    "bytes_written" => 2326,
                    "client" => btreemap! {
                        "ip" => "127.0.0.1"
                    }
                }
            })),
            tdef: TypeDef::new().fallible().object::<(), Kind>(map! {
                (): Kind::all(),
            }),
        }
    ];
}<|MERGE_RESOLUTION|>--- conflicted
+++ resolved
@@ -4,17 +4,10 @@
     parse_grok,
     parse_grok_rules::{self, GrokRule},
 };
-<<<<<<< HEAD
-use std::collections::BTreeMap;
-use std::fmt;
-use vrl::diagnostic::{Label, Span};
-use vrl::prelude::*;
-=======
 use vrl::{
     diagnostic::{Label, Span},
     prelude::*,
 };
->>>>>>> 9040efc0
 
 #[derive(Debug)]
 pub enum Error {
