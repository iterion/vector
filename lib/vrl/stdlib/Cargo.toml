[package]
name = "vrl-stdlib"
version = "0.1.0"
authors = ["Vector Contributors <vector@timber.io>"]
edition = "2021"
publish = false
license = "MPL-2.0"

[dependencies]
vrl-compiler = { path = "../compiler" }
vrl-core = { path = "../core" }
lookup_lib = {package = "lookup", path = "../../lookup" }
datadog-search-syntax = { path = "../../datadog/search-syntax", optional = true }
datadog-filter = { path = "../../datadog/filter", optional = true }
datadog-grok = { path = "../../datadog/grok", optional = true }

base64 = { version = "0.13", optional = true }
bytes = { version = "1.1.0", optional = true }
chrono = { version = "0.4", optional = true }
cidr-utils = { version = "0.5", optional = true }
csv = { version = "1.1", optional = true }
dns-lookup = { version = "1.0.8", optional = true }
grok = { version = "1", optional = true }
hex = { version = "0.4", optional = true }
hostname = { version = "0.3", optional = true }
<<<<<<< HEAD
indexmap = { version = "~1.7.0", default-features = false, optional = true}
indoc = "1"
=======
indexmap = { version = "~1.8.0", default-features = false, optional = true}
>>>>>>> 7301856e
lazy_static = { version = "1", optional = true }
md-5 = { version = "0.10", optional = true }
nom = { version = "7", optional = true }
percent-encoding = { version = "2.1", optional = true }
regex = { version = "1", optional = true }
rust_decimal = { version = "1", optional = true }
serde_json = { version = "1", optional = true }
sha-1 = { version = "0.10", optional = true }
sha-2 = { package = "sha2", version = "0.9", optional = true }
sha-3 = { package = "sha3", version = "0.9", optional = true }
shared = { path = "../../shared", default-features = false, optional = true }
strip-ansi-escapes = { version = "0.1", optional = true }
syslog_loose = { version = "0.16", optional = true }
tracing = { version = "0.1", optional = true }
url = { version = "2", optional = true }
uuid = { version = "0.8", features = ["v4"], optional = true }
roxmltree = { version = "0.14.1", optional = true }
woothee = { version = "0.13.0", optional = true }
uaparser = { version = "0.4.0", optional = true }
utf8-width = { version = "0.1.5", optional = true }

[dev-dependencies]
anyhow = "1"
criterion = "0.3"
chrono-tz = "0.6"

[features]
default = [
    "append",
    "array",
    "assert",
    "assert_eq",
    "boolean",
    "ceil",
    "compact",
    "contains",
    "decode_base64",
    "decode_percent",
    "del",
    "downcase",
    "encode_base64",
    "encode_json",
    "encode_key_value",
    "encode_logfmt",
    "encode_percent",
    "ends_with",
    "exists",
    "find",
    "flatten",
    "float",
    "floor",
    "format_int",
    "format_number",
    "format_timestamp",
    "get",
    "get_env_var",
    "get_hostname",
    "includes",
    "integer",
    "ip_aton",
    "ip_cidr_contains",
    "ip_subnet",
    "ip_ntoa",
    "ip_to_ipv6",
    "ipv6_to_ipv4",
    "is_array",
    "is_boolean",
    "is_float",
    "is_integer",
    "is_null",
    "is_nullish",
    "is_object",
    "is_regex",
    "is_string",
    "is_timestamp",
    "join",
    "length",
    "log",
    "match",
    "match_any",
    "match_array",
    "match_datadog_query",
    "md5",
    "merge",
    "now",
    "object",
    "parse_aws_alb_log",
    "parse_aws_cloudwatch_log_subscription_message",
    "parse_aws_vpc_flow_log",
    "parse_apache_log",
    "parse_common_log",
    "parse_csv",
    "parse_duration",
    "parse_glog",
    "parse_grok",
    "parse_groks",
    "parse_int",
    "parse_json",
    "parse_key_value",
    "parse_klog",
    "parse_linux_authorization",
    "parse_logfmt",
    "parse_nginx_log",
    "parse_query_string",
    "parse_regex",
    "parse_regex_all",
    "parse_ruby_hash",
    "parse_syslog",
    "parse_timestamp",
    "parse_tokens",
    "parse_url",
    "parse_user_agent",
    "parse_xml",
    "push",
    "redact",
    "remove",
    "replace",
    "reverse_dns",
    "round",
    "set",
    "sha1",
    "sha2",
    "sha3",
    "slice",
    "split",
    "starts_with",
    "string",
    "strip_ansi_escape_codes",
    "strip_whitespace",
    "tally",
    "tally_value",
    "tag_types_externally",
    "timestamp",
    "to_bool",
    "to_float",
    "to_int",
    "to_string",
    "to_regex",
    "to_syslog_facility",
    "to_syslog_level",
    "to_syslog_severity",
    "to_timestamp",
    "to_unix_timestamp",
    "truncate",
    "unique",
    "unnest",
    "upcase",
    "uuid_v4",
]

append = []
array = []
assert = []
assert_eq = []
boolean = []
ceil = []
compact = []
contains = []
decode_base64 = ["base64"]
decode_percent = ["percent-encoding"]
del = []
downcase = []
encode_base64 = ["base64"]
encode_json = ["serde_json"]
encode_key_value = ["shared/encoding"]
encode_logfmt = ["encode_key_value"]
encode_percent = ["bytes", "percent-encoding"]
ends_with = []
exists = []
find = ["bytes"]
find_table_row = []
flatten = []
float = []
floor = []
format_int = []
format_number = ["rust_decimal"]
format_timestamp = ["chrono"]
get = []
get_env_var = []
get_hostname = ["hostname"]
includes = []
integer = []
ip_aton = []
ip_cidr_contains = ["cidr-utils"]
ip_ntoa = []
ip_subnet = ["lazy_static", "regex"]
ip_to_ipv6 = []
ipv6_to_ipv4 = []
is_array = []
is_boolean = []
is_float = []
is_integer = []
is_null = []
is_nullish = []
is_object = []
is_regex = []
is_string = []
is_timestamp = []
join = []
length = []
log = ["bytes", "tracing"]
match = ["regex"]
match_any = ["regex"]
match_array = ["regex"]
match_datadog_query = ["bytes", "datadog-search-syntax", "datadog-filter", "lazy_static", "regex"]
md5 = ["md-5", "hex"]
merge = []
now = ["chrono"]
object = []
parse_apache_log = ["bytes", "chrono", "lazy_static", "regex", "shared/conversion"]
parse_aws_alb_log = ["nom"]
parse_aws_cloudwatch_log_subscription_message = ["serde_json", "shared/aws_cloudwatch_logs_subscription", "shared/btreemap"]
parse_aws_vpc_flow_log = []
parse_common_log = ["chrono", "lazy_static", "regex", "shared/conversion"]
parse_csv = ["csv"]
parse_duration = ["rust_decimal", "lazy_static", "regex"]
parse_glog = ["chrono", "lazy_static", "regex"]
parse_grok = ["grok"]
parse_groks = ["grok", "datadog-grok"]
parse_int = []
parse_json = ["serde_json"]
parse_key_value = ["nom"]
parse_klog = ["chrono", "lazy_static", "regex"]
parse_linux_authorization = ["parse_syslog", "chrono", "shared/conversion"]
parse_logfmt = ["parse_key_value"]
parse_nginx_log = ["bytes", "chrono", "regex", "lazy_static", "shared/conversion"]
parse_query_string = ["url"]
parse_regex = ["regex"]
parse_regex_all = ["regex"]
parse_ruby_hash = ["bytes", "nom"]
parse_syslog = ["syslog_loose", "chrono", "shared/conversion"]
parse_timestamp = ["shared/conversion"]
parse_tokens = ["shared/tokenize"]
parse_url = ["url"]
parse_user_agent = ["woothee","uaparser","lazy_static"]
parse_xml = ["roxmltree", "lazy_static", "regex"]
push = []
redact = ["lazy_static", "regex"]
remove = ["shared/btreemap"]
replace = []
reverse_dns = ["dns-lookup"]
round = []
set = ["shared/btreemap"]
sha1 = ["sha-1", "hex"]
sha2 = ["bytes", "sha-2", "hex"]
sha3 = ["bytes", "sha-3", "hex"]
slice = []
split = []
starts_with = ["bytes", "utf8-width"]
string = []
strip_ansi_escape_codes = ["bytes", "strip-ansi-escapes"]
strip_whitespace = []
tag_types_externally = ["shared/btreemap"]
tally = ["bytes"]
tally_value = []
timestamp = []
to_bool = ["shared/conversion"]
to_float = ["shared/conversion"]
to_int = ["shared/conversion"]
to_regex = ["tracing", "regex"]
to_string = ["chrono"]
to_syslog_facility = []
to_syslog_level = []
to_syslog_severity = []
to_timestamp = ["shared/conversion", "chrono"]
to_unix_timestamp = ["chrono"]
truncate = []
unique = ["indexmap"]
unnest = []
upcase = []
uuid_v4 = ["bytes", "uuid"]

[lib]
bench = false

[[bench]]
name = "benches"
harness = false
test = true<|MERGE_RESOLUTION|>--- conflicted
+++ resolved
@@ -23,12 +23,8 @@
 grok = { version = "1", optional = true }
 hex = { version = "0.4", optional = true }
 hostname = { version = "0.3", optional = true }
-<<<<<<< HEAD
-indexmap = { version = "~1.7.0", default-features = false, optional = true}
+indexmap = { version = "~1.8.0", default-features = false, optional = true}
 indoc = "1"
-=======
-indexmap = { version = "~1.8.0", default-features = false, optional = true}
->>>>>>> 7301856e
 lazy_static = { version = "1", optional = true }
 md-5 = { version = "0.10", optional = true }
 nom = { version = "7", optional = true }
