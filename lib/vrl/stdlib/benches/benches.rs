use chrono::{DateTime, Datelike, Local, TimeZone, Utc};
use criterion::{criterion_group, criterion_main, Criterion};
use regex::Regex;
use shared::btreemap;
use vrl::prelude::*;

criterion_group!(
    name = benches;
    // encapsulates CI noise we saw in
    // https://github.com/timberio/vector/pull/6408
    config = Criterion::default().noise_threshold(0.05);
    targets = assert,
              assert_eq,
              ceil,
              compact,
              contains,
              decode_base64,
              decode_percent,
              // TODO: Cannot pass a Path to bench_function
              //del,
              downcase,
              encode_base64,
              encode_key_value,
              encode_json,
              encode_logfmt,
              encode_percent,
              ends_with,
              // TODO: Cannot pass a Path to bench_function
              //exists
              flatten,
              floor,
              format_int,
              format_number,
              format_timestamp,
              get_env_var,
              get_hostname,
              includes,
              ip_aton,
              ip_cidr_contains,
              ip_ntoa,
              ip_subnet,
              ip_to_ipv6,
              ipv6_to_ipv4,
              is_array,
              is_boolean,
              is_float,
              is_integer,
              is_null,
              is_nullish,
              is_object,
              is_regex,
              is_string,
              is_timestamp,
              join,
              length,
              log,
              r#match,
              match_any,
              match_array,
              md5,
              merge,
              // TODO: value is dynamic so we cannot assert equality
              //now,
              parse_apache_log,
              parse_aws_alb_log,
              parse_aws_cloudwatch_log_subscription_message,
              parse_aws_vpc_flow_log,
              parse_common_log,
              parse_csv,
              parse_duration,
              parse_glog,
              parse_datadog_grok,
              parse_grok,
              parse_key_value,
              parse_klog,
              parse_int,
              parse_json,
              parse_nginx_log,
              parse_query_string,
              parse_regex,
              parse_regex_all,
              parse_ruby_hash,
              parse_syslog,
              parse_timestamp,
              parse_tokens,
              parse_url,
              parse_xml,
              push,
              redact,
              replace,
              round,
              sha1,
              sha2,
              sha3,
              slice,
              split,
              starts_with,
              strip_ansi_escape_codes,
              strip_whitespace,
              to_bool,
              to_float,
              to_int,
              to_regex,
              to_string,
              to_syslog_facility,
              to_syslog_level,
              to_syslog_severity,
              to_timestamp,
              to_unix_timestamp,
              truncate,
              // TODO: value is dynamic so we cannot assert equality
              //uuidv4,
              upcase
);
criterion_main!(benches);

bench_function! {
    append => vrl_stdlib::Append;

    arrays {
        args: func_args![value: value!([1, 2, 3]), items: value!([4, 5, 6])],
        want: Ok(value!([1, 2, 3, 4, 5, 6])),
    }
}

bench_function! {
    assert => vrl_stdlib::Assert;

    literal {
        args: func_args![condition: value!(true), message: "must be true"],
        want: Ok(value!(true)),
    }
}

bench_function! {
    assert_eq=> vrl_stdlib::AssertEq;

    literal {
        args: func_args![left: value!(true), right: value!(true), message: "must be true"],
        want: Ok(value!(true)),
    }
}

bench_function! {
    ceil => vrl_stdlib::Ceil;

    literal {
        args: func_args![value: 1234.56725, precision: 4],
        want: Ok(1234.5673),
    }
}

bench_function! {
    compact => vrl_stdlib::Compact;

    array {
        args: func_args![
            value: value!([null, 1, "" ]),
        ],
        want: Ok(value!([ 1 ])),
    }

    map {
        args: func_args![
            value: value!({ "key1": null, "key2":  1, "key3": "" }),
        ],
        want: Ok(value!({ "key2": 1 })),
    }
}

bench_function! {
    contains => vrl_stdlib::Contains;

    case_sensitive {
        args: func_args![value: "abcdefg", substring: "cde", case_sensitive: true],
        want: Ok(value!(true)),
    }

    case_insensitive {
        args: func_args![value: "abcdefg", substring: "CDE", case_sensitive: false],
        want: Ok(value!(true)),
    }
}

bench_function! {
    decode_base64 => vrl_stdlib::DecodeBase64;

    literal {
        args: func_args![value: "c29tZSs9c3RyaW5nL3ZhbHVl"],
        want: Ok("some+=string/value"),
    }
}

bench_function! {
    decode_percent => vrl_stdlib::DecodePercent;

    literal {
        args: func_args![value: "foo%20bar%3F"],
        want: Ok("foo bar?"),
    }
}

bench_function! {
    downcase => vrl_stdlib::Downcase;

    literal {
        args: func_args![value: "FOO"],
        want: Ok("foo")
    }
}

bench_function! {
    encode_base64 => vrl_stdlib::EncodeBase64;

    literal {
        args: func_args![value: "some+=string/value"],
        want: Ok("c29tZSs9c3RyaW5nL3ZhbHVl"),
    }
}

bench_function! {
    encode_key_value => vrl_stdlib::EncodeKeyValue;

    encode_complex_value {
        args: func_args![value:
            btreemap! {
                "msg" => r#"result: {"authz": false, "length": 42}\n"#,
                "severity" => "    panic"
            },
            key_value_delimiter: "==",
            field_delimiter: "!!!"
            ],
        want: Ok(r#"msg=="result: {\"authz\": false, \"length\": 42}\\n"!!!severity=="    panic""#),
    }

    encode_key_value {
        args: func_args![value:
            btreemap! {
                "mow" => "vvo",
                "vvo" => "pkc",
                "pkc" => "hrb",
                "hrb" => "tsn",
                "tsn" => "can",
                "can" => "pnh",
                "pnh" => "sin",
                "sin" => "syd"
            },
            key_value_delimiter: ":",
            field_delimiter: ","
        ],
        want: Ok(r#"can:pnh,hrb:tsn,mow:vvo,pkc:hrb,pnh:sin,sin:syd,tsn:can,vvo:pkc"#),
    }

    fields_ordering {
        args: func_args![value:
            btreemap! {
                "mow" => "vvo",
                "vvo" => "pkc",
                "pkc" => "hrb",
                "hrb" => "tsn",
                "tsn" => "can",
                "can" => "pnh",
                "pnh" => "sin",
                "sin" => "syd"
            },
            fields_ordering: value!(["mow", "vvo", "pkc", "hrb", "tsn", "can", "pnh", "sin"]),
            key_value_delimiter: ":",
            field_delimiter: ","
        ],
        want: Ok(r#"mow:vvo,vvo:pkc,pkc:hrb,hrb:tsn,tsn:can,can:pnh,pnh:sin,sin:syd"#),
    }
}

bench_function! {
    encode_json => vrl_stdlib::EncodeJson;

    map {
        args: func_args![value: value![{"field": "value"}]],
        want: Ok(r#"{"field":"value"}"#),
    }
}

bench_function! {
    encode_logfmt => vrl_stdlib::EncodeLogfmt;

    string_with_characters_to_escape {
        args: func_args![value:
            btreemap! {
                "lvl" => "info",
                "msg" => r#"payload: {"code": 200}\n"#
            }],
        want: Ok(r#"lvl=info msg="payload: {\"code\": 200}\\n""#),
    }

    fields_ordering {
        args: func_args![value:
            btreemap! {
                "lvl" => "info",
                "msg" => "This is a log message",
                "log_id" => 12345,
            },
            fields_ordering: value!(["lvl", "msg"])
        ],
        want: Ok(r#"lvl=info msg="This is a log message" log_id=12345"#),
    }
}

bench_function! {
    encode_percent => vrl_stdlib::EncodePercent;

    non_alphanumeric {
        args: func_args![value: r#"foo bar?"#],
        want: Ok(r#"foo%20bar%3F"#),
    }

    controls {
        args: func_args![value: r#"foo bar"#, ascii_set: "CONTROLS"],
        want: Ok(r#"foo %14bar"#),
    }
}

bench_function! {
    ends_with => vrl_stdlib::EndsWith;

    case_sensitive {
        args: func_args![value: "abcdefg", substring: "efg", case_sensitive: true],
        want: Ok(value!(true)),
    }

    case_insensitive {
        args: func_args![value: "abcdefg", substring: "EFG", case_sensitive: false],
        want: Ok(value!(true)),
    }
}

bench_function! {
    flatten => vrl_stdlib::Flatten;

    nested_map {
        args: func_args![value: value!({parent: {child1: 1, child2: 2}, key: "val"})],
        want: Ok(value!({"parent.child1": 1, "parent.child2": 2, key: "val"})),
    }

    nested_array {
        args: func_args![value: value!([42, [43, 44]])],
        want: Ok(value!([42, 43, 44])),
    }

    map_and_array {
        args: func_args![value: value!({
            "parent": {
                "child1": [1, [2, 3]],
                "child2": {"grandchild1": 1, "grandchild2": [1, [2, 3], 4]},
            },
            "key": "val",
        })],
        want: Ok(value!({
            "parent.child1": [1, [2, 3]],
            "parent.child2.grandchild1": 1,
            "parent.child2.grandchild2": [1, [2, 3], 4],
            "key": "val",
        })),
    }
}

bench_function! {
    floor  => vrl_stdlib::Floor;

    literal {
        args: func_args![value: 1234.56725, precision: 4],
        want: Ok(1234.5672),
    }
}

bench_function! {
    format_int => vrl_stdlib::FormatInt;

    decimal {
        args: func_args![value: 42],
        want: Ok("42"),
    }

    hexidecimal {
        args: func_args![value: 42, base: 16],
        want: Ok(value!("2a")),
    }
}

bench_function! {
    format_number => vrl_stdlib::FormatNumber;

    literal {
        args: func_args![
            value: 11222333444.56789,
            scale: 3,
            decimal_separator: ",",
            grouping_separator: "."
        ],
        want: Ok("11.222.333.444,567"),
    }
}

bench_function! {
    format_timestamp => vrl_stdlib::FormatTimestamp;

    iso_6801 {
        args: func_args![value: Utc.timestamp(10, 0), format: "%+"],
        want: Ok("1970-01-01T00:00:10+00:00"),
    }
}

bench_function! {
    get_env_var => vrl_stdlib::GetEnvVar;

    // CARGO is set by `cargo`
    get {
        args: func_args![name: "CARGO"],
        want: Ok(env!("CARGO")),
    }
}

bench_function! {
    get_hostname => vrl_stdlib::GetHostname;

    get {
        args: func_args![],
        want: Ok(hostname::get().unwrap().to_string_lossy()),
    }
}

bench_function! {
    includes => vrl_stdlib::Includes;

    mixed_included_string {
        args: func_args![value: value!(["foo", 1, true, [1,2,3]]), item: value!("foo")],
        want: Ok(value!(true)),
    }
}

bench_function! {
    ip_aton => vrl_stdlib::IpAton;

    valid {
        args: func_args![value: "1.2.3.4"],
        want: Ok(value!(67305985)),
    }
}

bench_function! {
    ip_cidr_contains => vrl_stdlib::IpCidrContains;

    ipv4 {
        args: func_args![cidr: "192.168.0.0/16", value: "192.168.10.32"],
        want: Ok(true),
    }

    ipv6 {
        args: func_args![cidr: "2001:4f8:3:ba::/64", value: "2001:4f8:3:ba:2e0:81ff:fe22:d1f1"],
        want: Ok(true),
    }
}

bench_function! {
    ip_ntoa => vrl_stdlib::IpNtoa;

    valid {
        args: func_args![value: 67305985],
        want: Ok(value!("1.2.3.4")),
    }
}

bench_function! {
    ip_subnet => vrl_stdlib::IpSubnet;

    ipv4_mask {
        args: func_args![value: "192.168.10.23", subnet: "255.255.0.0"],
        want: Ok("192.168.0.0"),
    }

    ipv4_prefix {
        args: func_args![value: "192.168.10.23", subnet: "/16"],
        want: Ok("192.168.0.0"),
    }

    ipv6_mask {
        args: func_args![value: "2400:6800:4003:c02::64", subnet: "ff00::"],
        want: Ok("2400::"),
    }

    ipv6_prefix {
        args: func_args![value: "2400:6800:4003:c02::64", subnet: "/16"],
        want: Ok("2400::"),
    }
}

bench_function! {
    ip_to_ipv6 => vrl_stdlib::IpToIpv6;

    ipv4 {
        args: func_args![value: "192.168.0.1"],
        want: Ok("::ffff:192.168.0.1"),
    }

    ipv6 {
        args: func_args![value: "2404:6800:4003:c02::64"],
        want: Ok("2404:6800:4003:c02::64"),
    }
}

bench_function! {
    ipv6_to_ipv4 => vrl_stdlib::Ipv6ToIpV4;

    ipv6 {
        args: func_args![value: "::ffff:192.168.0.1"],
        want: Ok("192.168.0.1"),
    }

    ipv4 {
        args: func_args![value: "198.51.100.16"],
        want: Ok("198.51.100.16"),
    }
}

bench_function! {
    is_array => vrl_stdlib::IsArray;

    string {
        args: func_args![value: "foobar"],
        want: Ok(false),
    }

    array {
        args: func_args![value: value!([1, 2, 3])],
        want: Ok(true),
    }
}

bench_function! {
    is_boolean => vrl_stdlib::IsBoolean;

    string {
        args: func_args![value: "foobar"],
        want: Ok(false),
    }

    boolean {
        args: func_args![value: true],
        want: Ok(true),
    }
}

bench_function! {
    is_float => vrl_stdlib::IsFloat;

    array {
        args: func_args![value: value!([1, 2, 3])],
        want: Ok(false),
    }

    float {
        args: func_args![value: 0.577],
        want: Ok(true),
    }
}

bench_function! {
    is_integer => vrl_stdlib::IsInteger;

    integer {
        args: func_args![value: 1701],
        want: Ok(true),
    }

    object {
        args: func_args![value: value!({"foo": "bar"})],
        want: Ok(false),
    }
}

bench_function! {
    is_null => vrl_stdlib::IsNull;

    string {
        args: func_args![value: "foobar"],
        want: Ok(false),
    }

    null {
        args: func_args![value: value!(null)],
        want: Ok(true),
    }
}

bench_function! {
    is_nullish => vrl_stdlib::IsNullish;

    whitespace {
        args: func_args![value: "         "],
        want: Ok(true),
    }

    hyphen {
        args: func_args![value: "-"],
        want: Ok(true),
    }

    null {
        args: func_args![value: value!(null)],
        want: Ok(true),
    }

    not_empty {
        args: func_args![value: "foo"],
        want: Ok(false),
    }
}

bench_function! {
    is_object => vrl_stdlib::IsObject;

    integer {
        args: func_args![value: 1701],
        want: Ok(false),
    }

    object {
        args: func_args![value: value!({"foo": "bar"})],
        want: Ok(true),
    }
}

bench_function! {
    is_regex => vrl_stdlib::IsRegex;

    regex {
        args: func_args![value: value!(Regex::new(r"\d+").unwrap())],
        want: Ok(true),
    }

    object {
        args: func_args![value: value!({"foo": "bar"})],
        want: Ok(false),
    }
}

bench_function! {
    is_string => vrl_stdlib::IsString;

    string {
        args: func_args![value: "foobar"],
        want: Ok(true),
    }

    array {
        args: func_args![value: value!([1, 2, 3])],
        want: Ok(false),
    }
}

bench_function! {
    is_timestamp => vrl_stdlib::IsTimestamp;

    string {
        args: func_args![value: Utc.ymd(2021, 1, 1).and_hms_milli(0, 0, 0, 0)],
        want: Ok(true),
    }

    array {
        args: func_args![value: value!([1, 2, 3])],
        want: Ok(false),
    }
}

bench_function! {
    join => vrl_stdlib::Join;

    literal {
        args: func_args![value: value!(["hello", "world"]), separator: " "],
        want: Ok("hello world"),
    }
}

bench_function! {
    length => vrl_stdlib::Length;

    map {
        args: func_args![value: value!({foo: "bar", baz: true, baq: [1, 2, 3]})],
        want: Ok(3),
    }

    array {
        args: func_args![value: value!([1, 2, 3, 4, true, "hello"])],
        want: Ok(value!(6)),
    }

    string {
        args: func_args![value: "hello world"],
        want: Ok(value!(11))
    }
}

// TODO: Ensure tracing is enabled
bench_function! {
    log => vrl_stdlib::Log;

    literal {
        args: func_args![value: "ohno"],
        want: Ok(value!(null)),
    }
}

bench_function! {
    r#match => vrl_stdlib::Match;

    simple {
        args: func_args![value: "foo 2 bar", pattern: Regex::new("foo \\d bar").unwrap()],
        want: Ok(true),
    }
}

bench_function! {
    match_any => vrl_stdlib::MatchAny;

    simple {
        args: func_args![value: "foo 2 bar", patterns: vec![Regex::new(r"foo \d bar").unwrap()]],
        want: Ok(true),
    }
}

bench_function! {
    match_array => vrl_stdlib::MatchArray;

    single_match {
        args: func_args![
            value: value!(["foo 1 bar"]),
            pattern: Regex::new(r"foo \d bar").unwrap(),
        ],
        want: Ok(true),
    }

    no_match {
        args: func_args![
            value: value!(["foo x bar"]),
            pattern: Regex::new(r"foo \d bar").unwrap(),
        ],
        want: Ok(false),
    }

    some_match {
        args: func_args![
            value: value!(["foo 2 bar", "foo 3 bar", "foo 4 bar", "foo 5 bar"]),
            pattern: Regex::new(r"foo \d bar").unwrap(),
        ],
        want: Ok(true),
    }

    all_match {
        args: func_args![
            value: value!(["foo 2 bar", "foo 3 bar", "foo 4 bar", "foo 5 bar"]),
            pattern: Regex::new(r"foo \d bar").unwrap(),
            all: value!(true)
        ],
        want: Ok(true),
    }

    not_all_match {
        args: func_args![
            value: value!(["foo 2 bar", "foo 3 bar", "foo 4 bar", "foo x bar"]),
            pattern: Regex::new(r"foo \d bar").unwrap(),
            all: value!(true)
        ],
        want: Ok(false),
    }
}

bench_function! {
    md5  => vrl_stdlib::Md5;

    literal {
        args: func_args![value: "foo"],
        want: Ok("acbd18db4cc2f85cedef654fccc4a4d8"),
    }
}

bench_function! {
    merge => vrl_stdlib::Merge;

    simple {
        args: func_args![
            to: value!({ "key1": "val1" }),
            from: value!({ "key2": "val2" }),
        ],
        want: Ok(value!({
            "key1": "val1",
            "key2": "val2",
        }))
    }

    shallow {
        args: func_args![
            to: value!({
                "key1": "val1",
                "child": { "grandchild1": "val1" },
            }),
            from: value!({
                "key2": "val2",
                "child": { "grandchild2": "val2" },
            })
        ],
        want: Ok(value!({
            "key1": "val1",
            "key2": "val2",
            "child": { "grandchild2": "val2" },
        }))
    }

    deep {
        args: func_args![
            to: value!({
                "key1": "val1",
                "child": { "grandchild1": "val1" },
            }),
            from: value!({
                "key2": "val2",
                "child": { "grandchild2": "val2" },
            }),
            deep: true
        ],
        want: Ok(value!({
            "key1": "val1",
            "key2": "val2",
            "child": {
                "grandchild1": "val1",
                "grandchild2": "val2",
            },
        }))
    }
}

bench_function! {
    parse_aws_alb_log => vrl_stdlib::ParseAwsAlbLog;

    literal {
        args: func_args![
            value: r#"http 2018-07-02T22:23:00.186641Z app/my-loadbalancer/50dc6c495c0c9188 192.168.131.39:2817 10.0.0.1:80 0.000 0.001 0.000 200 200 34 366 "GET http://www.example.com:80/ HTTP/1.1" "curl/7.46.0" - - arn:aws:elasticloadbalancing:us-east-2:123456789012:targetgroup/my-targets/73e2d6bc24d8a067 "Root=1-58337262-36d228ad5d99923122bbe354" "-" "-" 0 2018-07-02T22:22:48.364000Z "forward" "-" "-" 10.0.0.1:80 200 "-" "-""#,
        ],
        want: Ok(value!({
            "actions_executed": "forward",
            "chosen_cert_arn": null,
            "classification": null,
            "classification_reason": null,
            "client_host": "192.168.131.39:2817",
            "domain_name": null,
            "elb": "app/my-loadbalancer/50dc6c495c0c9188",
            "elb_status_code": "200",
            "error_reason": null,
            "matched_rule_priority": "0",
            "received_bytes": 34,
            "redirect_url": null,
            "request_creation_time": "2018-07-02T22:22:48.364000Z",
            "request_method": "GET",
            "request_processing_time": 0.0,
            "request_protocol": "HTTP/1.1",
            "request_url": "http://www.example.com:80/",
            "response_processing_time": 0.0,
            "sent_bytes": 366,
            "ssl_cipher": null,
            "ssl_protocol": null,
            "target_group_arn": "arn:aws:elasticloadbalancing:us-east-2:123456789012:targetgroup/my-targets/73e2d6bc24d8a067",
            "target_host": "10.0.0.1:80",
            "target_port_list": ["10.0.0.1:80"],
            "target_processing_time": 0.001,
            "target_status_code": "200",
            "target_status_code_list": ["200"],
            "timestamp": "2018-07-02T22:23:00.186641Z",
            "trace_id": "Root=1-58337262-36d228ad5d99923122bbe354",
            "type": "http",
            "user_agent": "curl/7.46.0"
        })),
    }
}

bench_function! {
    parse_aws_cloudwatch_log_subscription_message => vrl_stdlib::ParseAwsCloudWatchLogSubscriptionMessage;

    literal {
        args: func_args![value: r#"
{
    "messageType": "DATA_MESSAGE",
    "owner": "071959437513",
    "logGroup": "/jesse/test",
    "logStream": "test",
    "subscriptionFilters": [
    "Destination"
    ],
    "logEvents": [
    {
        "id": "35683658089614582423604394983260738922885519999578275840",
        "timestamp": 1600110569039,
        "message": "{\"bytes\":26780,\"datetime\":\"14/Sep/2020:11:45:41 -0400\",\"host\":\"157.130.216.193\",\"method\":\"PUT\",\"protocol\":\"HTTP/1.0\",\"referer\":\"https://www.principalcross-platform.io/markets/ubiquitous\",\"request\":\"/expedite/convergence\",\"source_type\":\"stdin\",\"status\":301,\"user-identifier\":\"-\"}"
    },
    {
        "id": "35683658089659183914001456229543810359430816722590236673",
        "timestamp": 1600110569041,
        "message": "{\"bytes\":17707,\"datetime\":\"14/Sep/2020:11:45:41 -0400\",\"host\":\"109.81.244.252\",\"method\":\"GET\",\"protocol\":\"HTTP/2.0\",\"referer\":\"http://www.investormission-critical.io/24/7/vortals\",\"request\":\"/scale/functionalities/optimize\",\"source_type\":\"stdin\",\"status\":502,\"user-identifier\":\"feeney1708\"}"
    }
    ]
}
"#],
        want: Ok(value!({
            "owner":  "071959437513",
            "message_type":  "DATA_MESSAGE",
            "log_group":  "/jesse/test",
            "log_stream":  "test",
            "subscription_filters":  ["Destination"],
            "log_events": [{
                "id":  "35683658089614582423604394983260738922885519999578275840",
                "timestamp":  (Utc.timestamp(1600110569, 39000000)),
                "message":  r#"{"bytes":26780,"datetime":"14/Sep/2020:11:45:41 -0400","host":"157.130.216.193","method":"PUT","protocol":"HTTP/1.0","referer":"https://www.principalcross-platform.io/markets/ubiquitous","request":"/expedite/convergence","source_type":"stdin","status":301,"user-identifier":"-"}"#,
            }, {
                "id":  "35683658089659183914001456229543810359430816722590236673",
                "timestamp":  (Utc.timestamp(1600110569, 41000000)),
                "message":  r#"{"bytes":17707,"datetime":"14/Sep/2020:11:45:41 -0400","host":"109.81.244.252","method":"GET","protocol":"HTTP/2.0","referer":"http://www.investormission-critical.io/24/7/vortals","request":"/scale/functionalities/optimize","source_type":"stdin","status":502,"user-identifier":"feeney1708"}"#,
            }]
        }))
    }
}

bench_function! {
    parse_aws_vpc_flow_log => vrl_stdlib::ParseAwsVpcFlowLog;

    literal {
        args: func_args![
            value:"3 eni-33333333333333333 123456789010 vpc-abcdefab012345678 subnet-22222222bbbbbbbbb i-01234567890123456 10.20.33.164 10.40.2.236 39812 80 6 3 IPv4 10.20.33.164 10.40.2.236 ACCEPT OK",
            format: "version interface_id account_id vpc_id subnet_id instance_id srcaddr dstaddr srcport dstport protocol tcp_flags type pkt_srcaddr pkt_dstaddr action log_status",
        ],
        want: Ok(value!({
            "account_id": 123456789010i64,
            "action": "ACCEPT",
            "dstaddr": "10.40.2.236",
            "dstport": 80,
            "instance_id": "i-01234567890123456",
            "interface_id": "eni-33333333333333333",
            "log_status": "OK",
            "pkt_dstaddr": "10.40.2.236",
            "pkt_srcaddr": "10.20.33.164",
            "protocol": 6,
            "srcaddr": "10.20.33.164",
            "srcport": 39812,
            "subnet_id": "subnet-22222222bbbbbbbbb",
            "tcp_flags": 3,
            "type": "IPv4",
            "version": 3,
            "vpc_id": "vpc-abcdefab012345678",
        })),
    }
}

bench_function! {
    parse_apache_log => vrl_stdlib::ParseApacheLog;

    common {
        args: func_args![value: r#"127.0.0.1 bob frank [10/Oct/2000:13:55:36 -0700] "GET /apache_pb.gif HTTP/1.0" 200 2326"#,
                         format: "common"
        ],
        want: Ok(value!({
            "host": "127.0.0.1",
            "identity": "bob",
            "user": "frank",
            "timestamp": (DateTime::parse_from_rfc3339("2000-10-10T20:55:36Z").unwrap().with_timezone(&Utc)),
            "message": "GET /apache_pb.gif HTTP/1.0",
            "method": "GET",
            "path": "/apache_pb.gif",
            "protocol": "HTTP/1.0",
            "status": 200,
            "size": 2326,
        })),
    }

    combined {
        args: func_args![value: r#"127.0.0.1 bob frank [10/Oct/2000:13:55:36 -0700] "GET /apache_pb.gif HTTP/1.0" 200 2326 "http://www.seniorinfomediaries.com/vertical/channels/front-end/bandwidth" "Mozilla/5.0 (X11; Linux i686; rv:5.0) Gecko/1945-10-12 Firefox/37.0""#,
                         format: "combined"
        ],
        want: Ok(value!({
            "agent": "Mozilla/5.0 (X11; Linux i686; rv:5.0) Gecko/1945-10-12 Firefox/37.0",
            "host": "127.0.0.1",
            "identity": "bob",
            "user": "frank",
            "referrer": "http://www.seniorinfomediaries.com/vertical/channels/front-end/bandwidth",
            "timestamp": (DateTime::parse_from_rfc3339("2000-10-10T20:55:36Z").unwrap().with_timezone(&Utc)),
            "message": "GET /apache_pb.gif HTTP/1.0",
            "method": "GET",
            "path": "/apache_pb.gif",
            "protocol": "HTTP/1.0",
            "status": 200,
            "size": 2326,
        })),
    }

    error {
        args: func_args![value: r#"[01/Mar/2021:12:00:19 +0000] [ab:alert] [pid 4803:tid 3814] [client 147.159.108.175:24259] I will bypass the haptic COM bandwidth, that should matrix the CSS driver!"#,
                         format: "error"
        ],
        want: Ok(value!({
            "client": "147.159.108.175",
            "message": "I will bypass the haptic COM bandwidth, that should matrix the CSS driver!",
            "module": "ab",
            "pid": 4803,
            "port": 24259,
            "severity": "alert",
            "thread": "3814",
            "timestamp": (DateTime::parse_from_rfc3339("2021-03-01T12:00:19Z").unwrap().with_timezone(&Utc)),
        })),
    }
}

bench_function! {
    parse_common_log => vrl_stdlib::ParseCommonLog;

    literal {
        args: func_args![value: r#"127.0.0.1 bob frank [10/Oct/2000:13:55:36 -0700] "GET /apache_pb.gif HTTP/1.0" 200 2326"#],
        want: Ok(value!({
            "host": "127.0.0.1",
            "identity": "bob",
            "user": "frank",
            "timestamp": (DateTime::parse_from_rfc3339("2000-10-10T20:55:36Z").unwrap().with_timezone(&Utc)),
            "message": "GET /apache_pb.gif HTTP/1.0",
            "method": "GET",
            "path": "/apache_pb.gif",
            "protocol": "HTTP/1.0",
            "status": 200,
            "size": 2326,
        })),
    }
}

bench_function! {
    parse_csv => vrl_stdlib::ParseCsv;

    literal {
        args: func_args![value: "foo,bar"],
        want: Ok(value!(["foo","bar"]))
    }
}

bench_function! {
    parse_duration => vrl_stdlib::ParseDuration;

    literal {
        args: func_args![value: "1005ms", unit: "s"],
        want: Ok(1.005),
    }
}

bench_function! {
    parse_glog  => vrl_stdlib::ParseGlog;

    literal {
        args: func_args![value: "I20210131 14:48:54.411655 15520 main.c++:9] Hello world!"],
        want: Ok(value!({
            "level": "info",
            "timestamp": (DateTime::parse_from_rfc3339("2021-01-31T14:48:54.411655Z").unwrap().with_timezone(&Utc)),
            "id": 15520,
            "file": "main.c++",
            "line": 9,
            "message": "Hello world!",
        })),
    }
}

bench_function! {
    parse_grok => vrl_stdlib::ParseGrok;

    simple {
        args: func_args![
            value: "2020-10-02T23:22:12.223222Z info Hello world",
            pattern: "%{TIMESTAMP_ISO8601:timestamp} %{LOGLEVEL:level} %{GREEDYDATA:message}",
            remove_empty: false,
        ],
        want: Ok(value!({
            "timestamp": "2020-10-02T23:22:12.223222Z",
            "level": "info",
            "message": "Hello world",
        })),
    }
}

bench_function! {
<<<<<<< HEAD
    parse_datadog_grok => vrl_stdlib::ParseDatadogGrok;

    simple {
        args: func_args![
            value: "2020-10-02T23:22:12.223222Z info Hello world",
            parsing_rules: vec!["test_rule %{TIMESTAMP_ISO8601:timestamp} %{LOGLEVEL:level} %{GREEDYDATA:message}"],
        ],
        want: Ok(value!({
            "timestamp": "2020-10-02T23:22:12.223222Z",
            "level": "info",
            "message": "Hello world",
        })),
=======
    parse_int => vrl_stdlib::ParseInt;

    decimal {
        args: func_args![value: "-42"],
        want: Ok(-42),
    }

    hexidecimal {
        args: func_args![value: "0x2a"],
        want: Ok(42),
    }

    explicit_hexidecimal {
        args: func_args![value: "2a", base: 16],
        want: Ok(42),
>>>>>>> a1543b36
    }
}

bench_function! {
    parse_json => vrl_stdlib::ParseJson;

    map {
        args: func_args![value: r#"{"key": "value"}"#],
        want: Ok(value!({key: "value"})),
    }
}

bench_function! {
    parse_key_value => vrl_stdlib::ParseKeyValue;

    logfmt {
        args: func_args! [
            value: r#"level=info msg="Stopping all fetchers" tag=stopping_fetchers id=ConsumerFetcherManager-1382721708341 module=kafka.consumer.ConsumerFetcherManager"#
        ],
        want: Ok(value!({
            level: "info",
            msg: "Stopping all fetchers",
            tag: "stopping_fetchers",
            id: "ConsumerFetcherManager-1382721708341",
            module: "kafka.consumer.ConsumerFetcherManager"
        }))
    }

    standalone_key_disabled {
        args: func_args! [
            value: r#"level=info msg="Stopping all fetchers" tag=stopping_fetchers id=ConsumerFetcherManager-1382721708341 module=kafka.consumer.ConsumerFetcherManager"#,
            accept_standalone_key: false
        ],
        want: Ok(value!({
            level: "info",
            msg: "Stopping all fetchers",
            tag: "stopping_fetchers",
            id: "ConsumerFetcherManager-1382721708341",
            module: "kafka.consumer.ConsumerFetcherManager"
        }))
    }
}

bench_function! {
    parse_klog  => vrl_stdlib::ParseKlog;

    literal {
        args: func_args![value: "I0505 17:59:40.692994   28133 klog.go:70] hello from klog"],
        want: Ok(btreemap! {
            "level" => "info",
            "timestamp" => Value::Timestamp(DateTime::parse_from_rfc3339(&format!("{}-05-05T17:59:40.692994Z", Utc::now().year())).unwrap().into()),
            "id" => 28133,
            "file" => "klog.go",
            "line" => 70,
            "message" => "hello from klog",
        }),
    }
}

bench_function! {
    parse_nginx_log => vrl_stdlib::ParseNginxLog;

    combined {
        args: func_args![
            value: r#"172.17.0.1 alice - [01/Apr/2021:12:02:31 +0000] "POST /not-found HTTP/1.1" 404 153 "http://localhost/somewhere" "Mozilla/5.0 (Windows NT 6.1) AppleWebKit/537.36 (KHTML, like Gecko) Chrome/72.0.3626.119 Safari/537.36" "2.75""#,
            format: "combined",
        ],
        want: Ok(value!({
            "client": "172.17.0.1",
            "user": "alice",
            "timestamp": (DateTime::parse_from_rfc3339("2021-04-01T12:02:31Z").unwrap().with_timezone(&Utc)),
            "request": "POST /not-found HTTP/1.1",
            "method": "POST",
            "path": "/not-found",
            "protocol": "HTTP/1.1",
            "status": 404,
            "size": 153,
            "referer": "http://localhost/somewhere",
            "agent": "Mozilla/5.0 (Windows NT 6.1) AppleWebKit/537.36 (KHTML, like Gecko) Chrome/72.0.3626.119 Safari/537.36",
            "compression": "2.75",
        })),
    }

    error {
        args: func_args![value: r#"2021/04/01 13:02:31 [error] 31#31: *1 open() "/usr/share/nginx/html/not-found" failed (2: No such file or directory), client: 172.17.0.1, server: localhost, request: "POST /not-found HTTP/1.1", host: "localhost:8081""#,
                         format: "error"
        ],
        want: Ok(value!({
            "timestamp": (DateTime::parse_from_rfc3339("2021-04-01T13:02:31Z").unwrap().with_timezone(&Utc)),
            "severity": "error",
            "pid": 31,
            "tid": 31,
            "cid": 1,
            "message": "open() \"/usr/share/nginx/html/not-found\" failed (2: No such file or directory)",
            "client": "172.17.0.1",
            "server": "localhost",
            "request": "POST /not-found HTTP/1.1",
            "host": "localhost:8081",
        })),
    }
}

bench_function! {
    parse_query_string => vrl_stdlib::ParseQueryString;

    literal {
        args: func_args![value: "foo=%2B1&bar=2"],
        want: Ok(value!({
            foo: "+1",
            bar: "2",
        }))
    }
}

bench_function! {
    parse_regex => vrl_stdlib::ParseRegex;

    matches {
        args: func_args! [
            value: "5.86.210.12 - zieme4647 5667 [19/06/2019:17:20:49 -0400] \"GET /embrace/supply-chains/dynamic/vertical\" 201 20574",
            pattern: Regex::new(r#"^(?P<host>[\w\.]+) - (?P<user>[\w]+) (?P<bytes_in>[\d]+) \[(?P<timestamp>.*)\] "(?P<method>[\w]+) (?P<path>.*)" (?P<status>[\d]+) (?P<bytes_out>[\d]+)$"#)
                .unwrap(),
            numeric_groups: true
        ],
        want: Ok(value!({
            "bytes_in": "5667",
            "host": "5.86.210.12",
            "user": "zieme4647",
            "timestamp": "19/06/2019:17:20:49 -0400",
            "method": "GET",
            "path": "/embrace/supply-chains/dynamic/vertical",
            "status": "201",
            "bytes_out": "20574",
            "0": "5.86.210.12 - zieme4647 5667 [19/06/2019:17:20:49 -0400] \"GET /embrace/supply-chains/dynamic/vertical\" 201 20574",
            "1": "5.86.210.12",
            "2": "zieme4647",
            "3": "5667",
            "4": "19/06/2019:17:20:49 -0400",
            "5": "GET",
            "6": "/embrace/supply-chains/dynamic/vertical",
            "7": "201",
            "8": "20574",
        }))
    }

    single_match {
        args: func_args! [
            value: "first group and second group",
            pattern: Regex::new(r#"(?P<number>.*?) group"#).unwrap()
        ],
        want: Ok(value!({
            "number": "first",
        }))
    }
}

bench_function! {
    parse_regex_all => vrl_stdlib::ParseRegexAll;

    matches {
        args: func_args![
            value: "apples and carrots, peaches and peas",
            pattern: Regex::new(r#"(?P<fruit>[\w\.]+) and (?P<veg>[\w]+)"#).unwrap(),
            numeric_groups: true
        ],
        want: Ok(value!([
                {
                    "fruit": "apples",
                    "veg": "carrots",
                    "0": "apples and carrots",
                    "1": "apples",
                    "2": "carrots"
                },
                {
                    "fruit": "peaches",
                    "veg": "peas",
                    "0": "peaches and peas",
                    "1": "peaches",
                    "2": "peas"
                }]))
    }
}

bench_function! {
    parse_ruby_hash => vrl_stdlib::ParseRubyHash;

    matches {
        args: func_args![
            value: r#"{ "test" => "value", "testNum" => 0.2, "testObj" => { "testBool" => true } }"#,
        ],
        want: Ok(value!({
            test: "value",
            testNum: 0.2,
            testObj: {
                testBool: true,
            }
        }))
    }
}

bench_function! {
    parse_syslog => vrl_stdlib::ParseSyslog;

    rfc3164 {
        args: func_args![
            value: r#"<190>Dec 28 2020 16:49:07 plertrood-thinkpad-x220 nginx: 127.0.0.1 - - [28/Dec/2019:16:49:07 +0000] "GET / HTTP/1.1" 304 0 "-" "Mozilla/5.0 (X11; Ubuntu; Linux x86_64; rv:71.0) Gecko/20100101 Firefox/71.0""#
        ],
        want: Ok(value!({
            "severity": "info",
            "facility": "local7",
            "timestamp": (Local.ymd(2020, 12, 28).and_hms_milli(16, 49, 7, 0).with_timezone(&Utc)),
            "hostname": "plertrood-thinkpad-x220",
            "appname": "nginx",
            "message": r#"127.0.0.1 - - [28/Dec/2019:16:49:07 +0000] "GET / HTTP/1.1" 304 0 "-" "Mozilla/5.0 (X11; Ubuntu; Linux x86_64; rv:71.0) Gecko/20100101 Firefox/71.0""#,
        }))
    }

    rfc5424 {
        args: func_args![value: r#"<13>1 2020-03-13T20:45:38.119Z dynamicwireless.name non 2426 ID931 [exampleSDID@32473 iut="3" eventSource= "Application" eventID="1011"] Try to override the THX port, maybe it will reboot the neural interface!"#],
        want: Ok(value!({
            "severity": "notice",
            "facility": "user",
            "timestamp": (Utc.ymd(2020, 3, 13).and_hms_milli(20, 45, 38, 119)),
            "hostname": "dynamicwireless.name",
            "appname": "non",
            "procid": 2426,
            "msgid": "ID931",
            "exampleSDID@32473.iut": "3",
            "exampleSDID@32473.eventSource": "Application",
            "exampleSDID@32473.eventID": "1011",
            "message": "Try to override the THX port, maybe it will reboot the neural interface!",
            "version": 1,
        }))
    }
}

bench_function! {
    parse_timestamp => vrl_stdlib::ParseTimestamp;

    rfc3339 {
        args: func_args![value: "2001-07-08T00:34:60.026490+09:30", format: "%+"],
        want: Ok(DateTime::parse_from_rfc3339("2001-07-08T00:34:60.026490+09:30").unwrap().with_timezone(&Utc))
    }

    rfc2822 {
        args: func_args![value: "Wed, 16 Oct 2019 12:00:00 +0000", format: "%a, %e %b %Y %T %z"],
        want: Ok(DateTime::parse_from_rfc2822("Wed, 16 Oct 2019 12:00:00 +0000").unwrap().with_timezone(&Utc))
    }
}

bench_function! {
    parse_tokens => vrl_stdlib::ParseTokens;

    literal {
        args: func_args![value: "217.250.207.207 - - [07/Sep/2020:16:38:00 -0400] \"DELETE /deliverables/next-generation/user-centric HTTP/1.1\" 205 11881"],
        want: Ok(value!([
            "217.250.207.207",
            null,
            null,
            "07/Sep/2020:16:38:00 -0400",
            "DELETE /deliverables/next-generation/user-centric HTTP/1.1",
            "205",
            "11881",
        ])),
    }
}

bench_function! {
    parse_url => vrl_stdlib::ParseUrl;

    literal {
        args: func_args![value: "https://vector.dev"],
        want: Ok(value!({
                        "scheme": "https",
                        "username": "",
                        "password": "",
                        "host": "vector.dev",
                        "port": null,
                        "path": "/",
                        "query": {},
                        "fragment": null,
        }))
    }
}

bench_function! {
    parse_xml => vrl_stdlib::ParseXml;

    simple_text {
        args: func_args![ value: r#"<a>test</a>"# ],
        want: Ok(value!({ "a": "test" }))
    }

    include_attr {
        args: func_args![ value: r#"<a href="https://vector.dev">test</a>"# ],
        want: Ok(value!({ "a": { "@href": "https://vector.dev", "text": "test" } }))
    }

    exclude_attr {
        args: func_args![ value: r#"<a href="https://vector.dev">test</a>"#, include_attr: false ],
        want: Ok(value!({ "a": "test" }))
    }

    custom_text_key {
        args: func_args![ value: r#"<b>test</b>"#, text_key: "node", always_use_text_key: true ],
        want: Ok(value!({ "b": { "node": "test" } }))
    }

    nested_object {
        args: func_args![ value: r#"<a><b>one</b><c>two</c></a>"# ],
        want: Ok(value!({ "a": { "b": "one", "c": "two" } }))
    }

    nested_object_array {
        args: func_args![ value: r#"<a><b>one</b><b>two</b></a>"# ],
        want: Ok(value!({ "a": { "b": ["one", "two"] } }))
    }

    header_and_comments {
        args: func_args![ value: indoc!{r#"
            <?xml version="1.0" encoding="ISO-8859-1"?>
            <!-- Example found somewhere in the deep depths of the web -->
            <note>
                <to>Tove</to>
                <!-- Randomly inserted inner comment -->
                <from>Jani</from>
                <heading>Reminder</heading>
                <body>Don't forget me this weekend!</body>
            </note>

            <!-- Could literally be placed anywhere -->
        "#}],
        want: Ok(value!(
            {
                "note": {
                    "to": "Tove",
                    "from": "Jani",
                    "heading": "Reminder",
                    "body": "Don't forget me this weekend!"
                }
            }
        ))
    }

    mixed_types {
        args: func_args![ value: indoc!{r#"
            <?xml version="1.0" encoding="ISO-8859-1"?>
            <!-- Mixed types -->
            <data>
                <!-- Booleans -->
                <item>true</item>
                <item>false</item>
                <!-- String -->
                <item>string!</item>
                <!-- Empty object -->
                <item />
                <!-- Literal value "null" -->
                <item>null</item>
                <!-- Integer -->
                <item>1</item>
                <!-- Float -->
                <item>1.0</item>
            </data>
        "#}],
        want: Ok(value!(
            {
                "data": {
                    "item": [
                        true,
                        false,
                        "string!",
                        {},
                        null,
                        1,
                        1.0
                    ]
                }
            }
        ))
    }

    just_strings {
        args: func_args![ value: indoc!{r#"
            <?xml version="1.0" encoding="ISO-8859-1"?>
            <!-- All scalar types are just strings -->
            <data>
                <item>true</item>
                <item>false</item>
                <item>string!</item>
                <!-- Still an empty object -->
                <item />
                <item>null</item>
                <item>1</item>
                <item>1.0</item>
            </data>
        "#}, parse_null: false, parse_bool: false, parse_number: false],
        want: Ok(value!(
            {
                "data": {
                    "item": [
                        "true",
                        "false",
                        "string!",
                        {},
                        "null",
                        "1",
                        "1.0"
                    ]
                }
            }
        ))
    }

    untrimmed {
        args: func_args![ value: "<root>  <a>test</a>  </root>", trim: false ],
        want: Ok(value!(
            {
                "root": {
                    "a": "test",
                    "text": ["  ", "  "],
                }
            }
        ))
    }

    invalid_token {
        args: func_args![ value: "true" ],
        want: Err("unable to parse xml: unknown token at 1:1")
    }
}

bench_function! {
    push => vrl_stdlib::Push;

    literal {
        args: func_args![value: value!([11, false, 42.5]), item: "foo"],
        want: Ok(value!([11, false, 42.5, "foo"])),
    }
}

bench_function! {
    redact => vrl_stdlib::Redact;

    regex {
        args: func_args![
            value: "hello 123456 world",
            filters: vec![Regex::new(r"\d+").unwrap()],
        ],
        want: Ok("hello [REDACTED] world"),
    }

    us_social_security_number {
        args: func_args![
            value: "hello 123-12-1234 world",
            filters: vec!["us_social_security_number"],
        ],
        want: Ok("hello [REDACTED] world"),
    }
}

bench_function! {
    replace => vrl_stdlib::Replace;

    string {
        args: func_args![
            value: "I like apples and bananas",
            pattern: "a",
            with: "o",
        ],
        want: Ok("I like opples ond bononos")
    }

    regex {
        args: func_args![
            value: "I like apples and bananas",
            pattern: Regex::new("[a]").unwrap(),
            with: "o",
        ],
        want: Ok("I like opples ond bononos")
    }
}

bench_function! {
    round => vrl_stdlib::Round;

    integer {
        args: func_args![value: 1234.56789, precision: 4],
        want: Ok(1234.5679)
    }

    float {
        args: func_args![value: 1234, precision: 4],
        want: Ok(1234)
    }
}

bench_function! {
    sha1 => vrl_stdlib::Sha1;

    literal {
        args: func_args![value: "foo"],
        want: Ok("0beec7b5ea3f0fdbc95d0dd47f3c5bc275da8a33")
    }
}

bench_function! {
    sha2 => vrl_stdlib::Sha2;

    default {
        args: func_args![value: "foo"],
        want: Ok("d58042e6aa5a335e03ad576c6a9e43b41591bfd2077f72dec9df7930e492055d")
    }
}

bench_function! {
    sha3 => vrl_stdlib::Sha3;

    default {
        args: func_args![value: "foo"],
        want: Ok("4bca2b137edc580fe50a88983ef860ebaca36c857b1f492839d6d7392452a63c82cbebc68e3b70a2a1480b4bb5d437a7cba6ecf9d89f9ff3ccd14cd6146ea7e7")
    }
}

bench_function! {
    slice => vrl_stdlib::Slice;

    literal {
        args: func_args![
            value: "Supercalifragilisticexpialidocious",
            start: 5,
            end: 9,
        ],
        want: Ok("cali")
    }
}

bench_function! {
    split => vrl_stdlib::Split;

    string {
        args: func_args![value: "foo,bar,baz", pattern: ","],
        want: Ok(value!(["foo", "bar", "baz"]))
    }

    regex {
        args: func_args![value: "foo,bar,baz", pattern: Regex::new("[,]").unwrap()],
        want: Ok(value!(["foo", "bar", "baz"]))
    }
}

bench_function! {
    starts_with  => vrl_stdlib::StartsWith;

    case_sensitive {
        args: func_args![value: "abcdefg", substring: "abc", case_sensitive: true],
        want: Ok(value!(true)),
    }

    case_insensitive {
        args: func_args![value: "abcdefg", substring: "ABC", case_sensitive: false],
        want: Ok(value!(true)),
    }
}

bench_function! {
    strip_ansi_escape_codes => vrl_stdlib::StripAnsiEscapeCodes;

    literal {
        args: func_args![value: "\x1b[46mfoo\x1b[0m bar"],
        want: Ok("foo bar")
    }
}

bench_function! {
    strip_whitespace => vrl_stdlib::StripWhitespace;

    literal {
        args: func_args![
            value:" \u{3000}\u{205F}\u{202F}\u{A0}\u{9} ❤❤ hi there ❤❤  \u{9}\u{A0}\u{202F}\u{205F}\u{3000}"
        ],
        want: Ok("❤❤ hi there ❤❤")
    }
}

bench_function! {
    tag_types_externally => vrl_stdlib::TagTypesExternally;

    tag_bytes {
        args: func_args![value: "foo"],
        want: Ok(btreemap! {
            "string" => "foo",
        }),
    }

    tag_integer {
        args: func_args![value: 123],
        want: Ok(btreemap! {
            "integer" => 123
        }),
    }

    tag_float {
        args: func_args![value: 123.45],
        want: Ok(btreemap! {
            "float" => 123.45
        }),
    }

    tag_boolean {
        args: func_args![value: true],
        want: Ok(btreemap! {
            "boolean" => true
        }),
    }

    tag_map {
        args: func_args![value: btreemap! {"foo" => "bar"}],
        want: Ok(btreemap! {
            "foo" => btreemap! {
                "string" => "bar"
            }
        }),
    }

    tag_array {
        args: func_args![value: vec!["foo"]],
        want: Ok(vec![
            btreemap! {
                "string" => "foo"
            },
        ]),
    }

    tag_timestamp {
        args: func_args![value: Utc.ymd(2021, 1, 1).and_hms_milli(0, 0, 0, 0)],
        want: Ok(btreemap! {
            "timestamp" => Utc.ymd(2021, 1, 1).and_hms_milli(0, 0, 0, 0)
        }),
    }

    tag_regex {
        args: func_args![value: Regex::new(".*").unwrap()],
        want: Ok(btreemap! {
            "regex" => Regex::new(".*").unwrap()
        }),
    }

    tag_null {
        args: func_args![value: Value::Null],
        want: Ok(Value::Null),
    }
}

bench_function! {
    to_bool => vrl_stdlib::ToBool;

    string {
        args: func_args![value: "true"],
        want: Ok(true)
    }

    r#bool {
        args: func_args![value: true],
        want: Ok(true)
    }

    int {
        args: func_args![value: 20],
        want: Ok(true)
    }

    null {
        args: func_args![value: value!(null)],
        want: Ok(false)
    }
}

bench_function! {
    to_float => vrl_stdlib::ToFloat;

    string {
        args: func_args![value: "2.0"],
        want: Ok(2.0)
    }

    r#bool {
        args: func_args![value: true],
        want: Ok(1.0)
    }

    float {
        args: func_args![value: 1.0],
        want: Ok(1.0)
    }

    null {
        args: func_args![value: value!(null)],
        want: Ok(0.0)
    }
}

bench_function! {
    to_int => vrl_stdlib::ToInt;

    string {
        args: func_args![value: "2"],
        want: Ok(2)
    }

    r#bool {
        args: func_args![value: true],
        want: Ok(1)
    }

    int {
        args: func_args![value: 1],
        want: Ok(1)
    }

    null {
        args: func_args![value: value!(null)],
        want: Ok(0)
    }
}

bench_function! {
    to_regex => vrl_stdlib::ToRegex;

    regex {
        args: func_args![value: "^foo.*bar.*baz"],
        want: Ok(Regex::new("^foo.*bar.*baz").expect("regex is valid"))
    }
}

bench_function! {
    to_string => vrl_stdlib::ToString;

    string {
        args: func_args![value: "2"],
        want: Ok("2")
    }

    r#bool {
        args: func_args![value: true],
        want: Ok("true")
    }

    int {
        args: func_args![value: 1],
        want: Ok("1")
    }

    null {
        args: func_args![value: value!(null)],
        want: Ok("")
    }
}

bench_function! {
    to_syslog_facility => vrl_stdlib::ToSyslogFacility;

    literal {
        args: func_args![value: value!(23)],
        want: Ok(value!("local7")),
    }
}

bench_function! {
    to_syslog_level => vrl_stdlib::ToSyslogLevel;

    literal {
        args: func_args![value: value!(5)],
        want: Ok(value!("notice")),
    }
}

bench_function! {
    to_syslog_severity => vrl_stdlib::ToSyslogSeverity;

    literal {
        args: func_args![value: value!("info")],
        want: Ok(value!(6)),
    }
}

bench_function! {
    to_timestamp => vrl_stdlib::ToTimestamp;

    string {
        args: func_args![value: "2001-07-08T00:34:60.026490+09:30"],
        want: Ok(DateTime::parse_from_rfc3339("2001-07-08T00:34:60.026490+09:30").unwrap().with_timezone(&Utc))
    }

    int {
        args: func_args![value: 1612814266],
        want: Ok(DateTime::parse_from_rfc3339("2021-02-08T19:57:46+00:00").unwrap().with_timezone(&Utc))
    }

    float {
        args: func_args![value: 1612814266.1],
        want: Ok(DateTime::parse_from_rfc3339("2021-02-08T19:57:46.099999905+00:00").unwrap().with_timezone(&Utc))
    }
}

bench_function! {
    to_unix_timestamp => vrl_stdlib::ToUnixTimestamp;

    default {
        args: func_args![value: Utc.ymd(2021, 1, 1).and_hms_milli(0, 0, 0, 0)],
        want: Ok(1609459200),
    }
}

bench_function! {
    truncate => vrl_stdlib::Truncate;

    ellipsis {
        args: func_args![
            value: "Supercalifragilisticexpialidocious",
            limit: 5,
            ellipsis: true,
        ],
        want: Ok("Super..."),
    }

    no_ellipsis {
        args: func_args![
            value: "Supercalifragilisticexpialidocious",
            limit: 5,
            ellipsis: false,
        ],
        want: Ok("Super"),
    }
}

bench_function! {
    upcase => vrl_stdlib::Upcase;

    literal {
        args: func_args![value: "foo"],
        want: Ok("FOO")
    }
}<|MERGE_RESOLUTION|>--- conflicted
+++ resolved
@@ -1086,7 +1086,6 @@
 }
 
 bench_function! {
-<<<<<<< HEAD
     parse_datadog_grok => vrl_stdlib::ParseDatadogGrok;
 
     simple {
@@ -1099,7 +1098,10 @@
             "level": "info",
             "message": "Hello world",
         })),
-=======
+    }
+}
+
+bench_function! {
     parse_int => vrl_stdlib::ParseInt;
 
     decimal {
@@ -1115,7 +1117,6 @@
     explicit_hexidecimal {
         args: func_args![value: "2a", base: 16],
         want: Ok(42),
->>>>>>> a1543b36
     }
 }
 
