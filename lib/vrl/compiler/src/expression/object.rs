<<<<<<< HEAD
use crate::expression::{Expr, Resolved};
use crate::vm::OpCode;
use crate::{Context, Expression, State, TypeDef, Value};
use std::collections::BTreeMap;
use std::{fmt, ops::Deref};
=======
use std::{collections::BTreeMap, fmt, ops::Deref};

use crate::{
    expression::{Expr, Resolved},
    Context, Expression, State, TypeDef, Value,
};
>>>>>>> 9040efc0

use super::Literal;

#[derive(Debug, Clone, PartialEq)]
pub struct Object {
    inner: BTreeMap<String, Expr>,
}

impl Object {
    pub fn new(inner: BTreeMap<String, Expr>) -> Self {
        Self { inner }
    }
}

impl Deref for Object {
    type Target = BTreeMap<String, Expr>;

    fn deref(&self) -> &Self::Target {
        &self.inner
    }
}

impl Expression for Object {
    fn resolve(&self, ctx: &mut Context) -> Resolved {
        self.inner
            .iter()
            .map(|(key, expr)| expr.resolve(ctx).map(|v| (key.to_owned(), v)))
            .collect::<Result<BTreeMap<_, _>, _>>()
            .map(Value::Object)
    }

    fn as_value(&self) -> Option<Value> {
        self.inner
            .iter()
            .map(|(key, expr)| expr.as_value().map(|v| (key.to_owned(), v)))
            .collect::<Option<BTreeMap<_, _>>>()
            .map(Value::Object)
    }

    fn type_def(&self, state: &State) -> TypeDef {
        let type_defs = self
            .inner
            .iter()
            .map(|(k, expr)| (k.to_owned(), expr.type_def(state)))
            .collect::<BTreeMap<_, _>>();

        // If any of the stored expressions is fallible, the entire object is
        // fallible.
        let fallible = type_defs.values().any(TypeDef::is_fallible);

        TypeDef::new().object(type_defs).with_fallibility(fallible)
    }

    fn dump(&self, vm: &mut crate::vm::Vm) -> Result<(), String> {
        for (key, value) in &self.inner {
            let keyidx = vm.add_constant(Literal::String(key.clone().into()));

            vm.write_chunk(OpCode::Constant);
            vm.write_primitive(keyidx);

            value.dump(vm)?;
        }

        vm.write_chunk(OpCode::CreateObject);
        vm.write_primitive(self.inner.len());

        Ok(())
    }
}

impl fmt::Display for Object {
    fn fmt(&self, f: &mut fmt::Formatter<'_>) -> fmt::Result {
        let exprs = self
            .inner
            .iter()
            .map(|(k, v)| format!(r#""{}": {}"#, k, v))
            .collect::<Vec<_>>()
            .join(", ");

        write!(f, "{{ {} }}", exprs)
    }
}

impl From<BTreeMap<String, Expr>> for Object {
    fn from(inner: BTreeMap<String, Expr>) -> Self {
        Self { inner }
    }
}<|MERGE_RESOLUTION|>--- conflicted
+++ resolved
@@ -1,17 +1,10 @@
-<<<<<<< HEAD
-use crate::expression::{Expr, Resolved};
-use crate::vm::OpCode;
-use crate::{Context, Expression, State, TypeDef, Value};
-use std::collections::BTreeMap;
-use std::{fmt, ops::Deref};
-=======
 use std::{collections::BTreeMap, fmt, ops::Deref};
 
 use crate::{
     expression::{Expr, Resolved},
+    vm::OpCode,
     Context, Expression, State, TypeDef, Value,
 };
->>>>>>> 9040efc0
 
 use super::Literal;
 
