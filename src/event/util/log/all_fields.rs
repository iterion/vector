--- conflicted
+++ resolved
@@ -7,16 +7,10 @@
 
 /// Iterates over all paths in form "a.b[0].c[1]" in alphabetical order
 /// and their corresponding values.
-<<<<<<< HEAD
 #[deprecated(since = "0.12.0", note = "Please use Event/Value pairs instead.")]
-pub fn all_fields<'a>(
-    fields: &'a BTreeMap<String, Value>,
-) -> impl Iterator<Item = (String, &'a Value)> + Serialize {
-=======
 pub fn all_fields(
     fields: &BTreeMap<String, Value>,
 ) -> impl Iterator<Item = (String, &Value)> + Serialize {
->>>>>>> e56fed70
     FieldsIter::new(fields)
 }
 
